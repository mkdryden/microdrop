--- conflicted
+++ resolved
@@ -377,7 +377,6 @@
             self.textentry_frequency.set_text(str(options.frequency / 1e3))
             self.textentry_step_duration.set_text(str(options.duration))
 
-<<<<<<< HEAD
     def set_app_values(self, values_dict):
         logging.debug('[ProtocolController] set_app_values(): '\
                     'values_dict=%s' % (values_dict,))
@@ -391,10 +390,7 @@
         app.set_data(self.name, values)
         emit_signal('on_app_options_changed', [self.name], interface=IPlugin)
 
-    def on_run_step(self):
-=======
     def on_step_run(self):
->>>>>>> 251df996
         self._update_labels()
         app = get_app()
         step = app.protocol.current_step()
