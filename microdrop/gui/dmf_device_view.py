--- conflicted
+++ resolved
@@ -34,10 +34,6 @@
 import yaml
 import gst
 
-<<<<<<< HEAD
-from .record_bin import RecordBin
-=======
->>>>>>> d70383ba
 from .warp_cairo_draw import WarpBin
 from .rated_bin import RatedBin
 from .gstreamer_view import GStreamerVideoView
